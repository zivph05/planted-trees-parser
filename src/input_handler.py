--- conflicted
+++ resolved
@@ -148,11 +148,8 @@
         Raises:
             AMQPConnectionError: If the connection to RabbitMQ fails.
         """
-<<<<<<< HEAD
         credentials = pika.PlainCredentials('guest', 'guest')
-=======
-        credentials = None
->>>>>>> 9dadb2fc
+
         if self.cfg.user and self.cfg.password:
             credentials = pika.PlainCredentials(self.cfg.user, self.cfg.password)
 
