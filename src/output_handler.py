--- conflicted
+++ resolved
@@ -88,11 +88,8 @@
             AMQPConnectionError: If the connection to RabbitMQ fails.
         """
         logger.debug("Attempting to connect to RabbitMQ")
-<<<<<<< HEAD
         credentials = PlainCredentials('guest', 'guest')
-=======
-        credentials = None
->>>>>>> 9dadb2fc
+
         if self.cfg.user and self.cfg.password:
             credentials = PlainCredentials(
                 username=self.cfg.user,
